--- conflicted
+++ resolved
@@ -15,7 +15,6 @@
   Encoding.default_external = Encoding::UTF_8
 end
 
-<<<<<<< HEAD
 require "active_support/testing/autorun"
 require "active_support/testing/method_call_assertions"
 require "action_controller"
@@ -23,18 +22,6 @@
 require "action_view/testing/resolvers"
 require "active_support/dependencies"
 require "active_model"
-require "active_record"
-=======
-require 'active_support/testing/autorun'
-require 'active_support/testing/method_call_assertions'
-require 'action_controller'
-require 'action_view'
-require 'action_view/testing/resolvers'
-require 'active_support/dependencies'
-require 'active_model'
-
-require 'pp' # require 'pp' early to prevent hidden_methods from not picking up the pretty-print methods until too late
->>>>>>> e44e7b3a
 
 ActiveSupport::Dependencies.hook!
 
@@ -46,12 +33,6 @@
 # Disable available locale checks to avoid warnings running the test suite.
 I18n.enforce_available_locales = false
 
-<<<<<<< HEAD
-# Register danish language for testing
-I18n.backend.store_translations "da", {}
-I18n.backend.store_translations "pt-BR", {}
-=======
->>>>>>> e44e7b3a
 ORIGINAL_LOCALES = I18n.available_locales.map(&:to_s).sort
 
 FIXTURE_LOAD_PATH = File.expand_path("fixtures", __dir__)
@@ -134,10 +115,6 @@
     yield temporary_routes
   ensure
     self.class.app = old_app
-<<<<<<< HEAD
-=======
-    silence_warnings { Object.const_set(:SharedTestRoutes, old_routes) }
->>>>>>> e44e7b3a
   end
 end
 
