--- conflicted
+++ resolved
@@ -44,15 +44,8 @@
 
       deserialize_arguments_if_needed
 
-<<<<<<< HEAD
       _perform_job
-    rescue => exception
-=======
-      run_callbacks :perform do
-        perform(*arguments)
-      end
     rescue Exception => exception
->>>>>>> 739622b7
       rescue_with_handler(exception) || raise
     end
 
