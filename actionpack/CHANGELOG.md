--- conflicted
+++ resolved
@@ -1,4 +1,3 @@
-<<<<<<< HEAD
 *   Ensure `append_info_to_payload` is called even if an exception is raised.
 
     Fixes an issue where when an exception is raised in the request the additonal
@@ -9,9 +8,9 @@
     * https://github.com/roidrage/lograge/issues/37
 
     *Dieter Komendera*, *Margus Pärt*
-=======
+
+
 ## Rails 4.1.9 (January 6, 2015) ##
->>>>>>> cca85ba6
 
 *   Fixed handling of positional url helper arguments when `format: false`.
 
