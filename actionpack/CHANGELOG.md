--- conflicted
+++ resolved
@@ -1,8 +1,3 @@
-<<<<<<< HEAD
-*   Properly treat the entire IPv6 User Local Address space as private for
-    purposes of remote IP detection. Also handle uppercase private IPv6
-    addresses.
-=======
 *   Added verification of route constraints given as a Proc or an object responding
     to `:matches?`.  Previously, when given an non-complying object, it would just
     silently fail to enforce the constraint.  It will now raise an ArgumentError
@@ -10,10 +5,9 @@
 
     *Xavier Defrang*
 
-*   Fix `Mime::Type.parse` when bad accepts header is looked up. Previously it
-    was setting `request.formats` with an array containing a `nil` value, which
-    raised an error when setting the controller formats.
->>>>>>> 9fd0c605
+*   Properly treat the entire IPv6 User Local Address space as private for
+    purposes of remote IP detection. Also handle uppercase private IPv6
+    addresses.
 
     Fixes #12638.
 
