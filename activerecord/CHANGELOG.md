<<<<<<< HEAD
*   Rename `:class` to `:anonymous_class` in association options.

    Fixes #19659.

    *Andrew White*

*   Autosave existing records on a has many through association when the parent
    is new.

    Fixes #19782.

    *Sean Griffin*
=======
*   Fix missing index when using `timestamps` with the `index` option.

    The `index` option used with `timestamps` should be passed to both
    `column` definitions for `created_at` and `updated_at` rather than just
    the first.

    *Paul Mucur*

*   Add support for `Set` to `Relation#where`.

    *Yuki Nishijima*
>>>>>>> c0abeadc

*   Fixed a bug where uniqueness validations would error on out of range values,
    even if an validation should have prevented it from hitting the database.

    *Andrey Voronkov*

*   MySQL: `:charset` and `:collation` support for string and text columns.

    Example:

        create_table :foos do |t|
          t.string :string_utf8_bin, charset: 'utf8', collation: 'utf8_bin'
          t.text   :text_ascii,      charset: 'ascii'
        end

    *Ryuta Kamizono*

*   Foreign key related methods in the migration DSL respect
    `ActiveRecord::Base.pluralize_table_names = false`.

    Fixes #19643.

    *Mehmet Emin İNAÇ*

*   Reduce memory usage from loading types on PostgreSQL.

    Fixes #19578.

    *Sean Griffin*

*   Add `config.active_record.warn_on_records_fetched_greater_than` option.

    When set to an integer, a warning will be logged whenever a result set
    larger than the specified size is returned by a query.

    Fixes #16463.

    *Jason Nochlin*

*   Ignore `.psqlrc` when loading database structure.

    *Jason Weathered*

*   Fix referencing wrong table aliases while joining tables of has many through
    association (only when calling calculation methods).

    Fixes #19276.

    *pinglamb*

*   Correctly persist a serialized attribute that has been returned to
    its default value by an in-place modification.

    Fixes #19467.

    *Matthew Draper*

*   Fix generating the schema file when using PostgreSQL `BigInt[]` data type.
    Previously the `limit: 8` was not coming through, and this caused it to
    become `Int[]` data type after rebuilding from the schema.

    Fixes #19420.

    *Jake Waller*

*   Reuse the `CollectionAssociation#reader` cache when the foreign key is
    available prior to save.

    *Ben Woosley*

*   Add `config.active_record.dump_schemas` to fix `db:structure:dump`
    when using schema_search_path and PostgreSQL extensions.

    Fixes #17157.

    *Ryan Wallace*

*   Renaming `use_transactional_fixtures` to `use_transactional_tests` for clarity.

    Fixes #18864.

    *Brandon Weiss*

*   Increase pg gem version requirement to `~> 0.18`. Earlier versions of the
    pg gem are known to have problems with Ruby 2.2.

    *Matt Brictson*

*   Correctly dump `serial` and `bigserial`.

    *Ryuta Kamizono*

*   Fix default `format` value in `ActiveRecord::Tasks::DatabaseTasks#schema_file`.

    *James Cox*

*   Don't enroll records in the transaction if they don't have commit callbacks.
    This was causing a memory leak when creating many records inside a transaction.

    Fixes #15549.

    *Will Bryant*, *Aaron Patterson*

*   Correctly create through records when created on a has many through
    association when using `where`.

    Fixes #19073.

    *Sean Griffin*

*   Add `SchemaMigration.create_table` support for any unicode charsets with MySQL.

    *Ryuta Kamizono*

*   PostgreSQL no longer disables user triggers if system triggers can't be
    disabled. Disabling user triggers does not fulfill what the method promises.
    Rails currently requires superuser privileges for this method.

    If you absolutely rely on this behavior, consider patching
    `disable_referential_integrity`.

    *Yves Senn*

*   Restore aborted transaction state when `disable_referential_integrity` fails
    due to missing permissions.

    *Toby Ovod-Everett*, *Yves Senn*

*   In PostgreSQL, print a warning message if `disable_referential_integrity`
    fails due to missing permissions.

    *Andrey Nering*, *Yves Senn*

*   Allow a `:limit` option for MySQL bigint primary key support.

    Example:

        create_table :foos, id: :primary_key, limit: 8 do |t|
        end

        # or

        create_table :foos, id: false do |t|
          t.primary_key :id, limit: 8
        end

    *Ryuta Kamizono*

*   `belongs_to` will now trigger a validation error by default if the association is not present.
    You can turn this off on a per-association basis with `optional: true`.
    (Note this new default only applies to new Rails apps that will be generated with
    `config.active_record.belongs_to_required_by_default = true` in initializer.)

    *Josef Šimánek*

*   Fixed ActiveRecord::Relation#becomes! and changed_attributes issues for type
    columns.

    Fixes #17139.

    *Miklos Fazekas*

*   Format the time string according to the precision of the time column.

    *Ryuta Kamizono*

*   Allow a `:precision` option for time type columns.

    *Ryuta Kamizono*

*   Add `ActiveRecord::Base.suppress` to prevent the receiver from being saved
    during the given block.

    For example, here's a pattern of creating notifications when new comments
    are posted. (The notification may in turn trigger an email, a push
    notification, or just appear in the UI somewhere):

        class Comment < ActiveRecord::Base
          belongs_to :commentable, polymorphic: true
          after_create -> { Notification.create! comment: self,
            recipients: commentable.recipients }
        end

    That's what you want the bulk of the time. A new comment creates a new
    Notification. There may be edge cases where you don't want that, like
    when copying a commentable and its comments, in which case write a
    concern with something like this:

        module Copyable
          def copy_to(destination)
            Notification.suppress do
              # Copy logic that creates new comments that we do not want triggering
              # notifications.
            end
          end
        end

    *Michael Ryan*

*   `:time` option added for `#touch`.

    Fixes #18905.

    *Hyonjee Joo*

*   Deprecate passing of `start` value to `find_in_batches` and `find_each`
    in favour of `begin_at` value.

    *Vipul A M*

*   Add `foreign_key_exists?` method.

    *Tõnis Simo*

*   Use SQL COUNT and LIMIT 1 queries for `none?` and `one?` methods
    if no block or limit is given, instead of loading the entire
    collection into memory. This applies to relations (e.g. `User.all`)
    as well as associations (e.g. `account.users`)

        # Before:

        users.none?
        # SELECT "users".* FROM "users"

        users.one?
        # SELECT "users".* FROM "users"

        # After:

        users.none?
        # SELECT 1 AS one FROM "users" LIMIT 1

        users.one?
        # SELECT COUNT(*) FROM "users"

    *Eugene Gilburg*

*   Have `enum` perform type casting consistently with the rest of Active
    Record, such as `where`.

    *Sean Griffin*

*   `scoping` no longer pollutes the current scope of sibling classes when using
    STI. e.x.

        StiOne.none.scoping do
          StiTwo.all
        end

    Fixes #18806.

    *Sean Griffin*

*   `remove_reference` with `foreign_key: true` removes the foreign key before
    removing the column. This fixes a bug where it was not possible to remove
    the column on MySQL.

    Fixes #18664.

    *Yves Senn*

*   `find_in_batches` now accepts an `:end_at` parameter that complements the `:start`
     parameter to specify where to stop batch processing.

    *Vipul A M*

*   Fix a rounding problem for PostgreSQL timestamp columns.

    If a timestamp column has a precision specified, it needs to
    format according to that.

    *Ryuta Kamizono*

*   Respect the database default charset for `schema_migrations` table.

    The charset of `version` column in `schema_migrations` table depends
    on the database default charset and collation rather than the encoding
    of the connection.

    *Ryuta Kamizono*

*   Raise `ArgumentError` when passing `nil` or `false` to `Relation#merge`.

    These are not valid values to merge in a relation, so it should warn users
    early.

    *Rafael Mendonça França*

*   Use `SCHEMA` instead of `DB_STRUCTURE` for specifying a structure file.

    This makes the db:structure tasks consistent with test:load_structure.

    *Dieter Komendera*

*   Respect custom primary keys for associations when calling `Relation#where`

    Fixes #18813.

    *Sean Griffin*

*   Fix several edge cases which could result in a counter cache updating
    twice or not updating at all for `has_many` and `has_many :through`.

    Fixes #10865.

    *Sean Griffin*

*   Foreign keys added by migrations were given random, generated names. This
    meant a different `structure.sql` would be generated every time a developer
    ran migrations on their machine.

    The generated part of foreign key names is now a hash of the table name and
    column name, which is consistent every time you run the migration.

    *Chris Sinjakli*

*   Validation errors would be raised for parent records when an association
    was saved when the parent had `validate: false`. It should not be the
    responsibility of the model to validate an associated object unless the
    object was created or modified by the parent.

    This fixes the issue by skipping validations if the parent record is
    persisted, not changed, and not marked for destruction.

    Fixes #17621.

    *Eileen M. Uchitelle, Aaron Patterson*

*   Fix n+1 query problem when eager loading nil associations (fixes #18312)

    *Sammy Larbi*

*   Change the default error message from `can't be blank` to `must exist` for
    the presence validator of the `:required` option on `belongs_to`/`has_one`
    associations.

    *Henrik Nygren*

*   Fixed ActiveRecord::Relation#group method when an argument is an SQL
    reserved key word:

    Example:

        SplitTest.group(:key).count
        Property.group(:value).count

    *Bogdan Gusiev*

*   Added the `#or` method on ActiveRecord::Relation, allowing use of the OR
    operator to combine WHERE or HAVING clauses.

    Example:

        Post.where('id = 1').or(Post.where('id = 2'))
        # => SELECT * FROM posts WHERE (id = 1) OR (id = 2)

    *Sean Griffin*, *Matthew Draper*, *Gael Muller*, *Olivier El Mekki*

*   Don't define autosave association callbacks twice from
    `accepts_nested_attributes_for`.

    Fixes #18704.

    *Sean Griffin*

*   Integer types will no longer raise a `RangeError` when assigning an
    attribute, but will instead raise when going to the database.

    Fixes several vague issues which were never reported directly. See the
    commit message from the commit which added this line for some examples.

    *Sean Griffin*

*   Values which would error while being sent to the database (such as an
    ASCII-8BIT string with invalid UTF-8 bytes on SQLite3), no longer error on
    assignment. They will still error when sent to the database, but you are
    given the ability to re-assign it to a valid value.

    Fixes #18580.

    *Sean Griffin*

*   Don't remove join dependencies in `Relation#exists?`

    Fixes #18632.

    *Sean Griffin*

*   Invalid values assigned to a JSON column are assumed to be `nil`.

    Fixes #18629.

    *Sean Griffin*

*   Add `ActiveRecord::Base#accessed_fields`, which can be used to quickly
    discover which fields were read from a model when you are looking to only
    select the data you need from the database.

    *Sean Griffin*

*   Introduce the `:if_exists` option for `drop_table`.

    Example:

        drop_table(:posts, if_exists: true)

    That would execute:

        DROP TABLE IF EXISTS posts

    If the table doesn't exist, `if_exists: false` (the default) raises an
    exception whereas `if_exists: true` does nothing.

    *Cody Cutrer*, *Stefan Kanev*, *Ryuta Kamizono*

*   Don't run SQL if attribute value is not changed for update_attribute method.

    *Prathamesh Sonpatki*

*   `time` columns can now get affected by `time_zone_aware_attributes`. If you have
    set `config.time_zone` to a value other than `'UTC'`, they will be treated
    as in that time zone by default in Rails 5.1. If this is not the desired
    behavior, you can set

        ActiveRecord::Base.time_zone_aware_types = [:datetime]

    A deprecation warning will be emitted if you have a `:time` column, and have
    not explicitly opted out.

    Fixes #3145.

    *Sean Griffin*

*   Tests now run after_commit callbacks. You no longer have to declare
    `uses_transaction ‘test name’` to test the results of an after_commit.

    after_commit callbacks run after committing a transaction whose parent
    is not `joinable?`: un-nested transactions, transactions within test cases,
    and transactions in `console --sandbox`.

    *arthurnn*, *Ravil Bayramgalin*, *Matthew Draper*

*   `nil` as a value for a binary column in a query no longer logs as
    "<NULL binary data>", and instead logs as just "nil".

    *Sean Griffin*

*   `attribute_will_change!` will no longer cause non-persistable attributes to
    be sent to the database.

    Fixes #18407.

    *Sean Griffin*

*   Remove support for the `protected_attributes` gem.

    *Carlos Antonio da Silva*, *Roberto Miranda*

*   Fix accessing of fixtures having non-string labels like Fixnum.

    *Prathamesh Sonpatki*

*   Remove deprecated support to preload instance-dependent associations.

    *Yves Senn*

*   Remove deprecated support for PostgreSQL ranges with exclusive lower bounds.

    *Yves Senn*

*   Remove deprecation when modifying a relation with cached Arel.
    This raises an `ImmutableRelation` error instead.

    *Yves Senn*

*   Added `ActiveRecord::SecureToken` in order to encapsulate generation of
    unique tokens for attributes in a model using `SecureRandom`.

    *Roberto Miranda*

*   Change the behavior of boolean columns to be closer to Ruby's semantics.

    Before this change we had a small set of "truthy", and all others are "falsy".

    Now, we have a small set of "falsy" values and all others are "truthy" matching
    Ruby's semantics.

    *Rafael Mendonça França*

*   Deprecate `ActiveRecord::Base.errors_in_transactional_callbacks=`.

    *Rafael Mendonça França*

*   Change transaction callbacks to not swallow errors.

    Before this change any errors raised inside a transaction callback
    were getting rescued and printed in the logs.

    Now these errors are not rescued anymore and just bubble up, as the other callbacks.

    *Rafael Mendonça França*

*   Remove deprecated `sanitize_sql_hash_for_conditions`.

    *Rafael Mendonça França*

*   Remove deprecated `Reflection#source_macro`.

    *Rafael Mendonça França*

*   Remove deprecated `symbolized_base_class` and `symbolized_sti_name`.

    *Rafael Mendonça França*

*   Remove deprecated `ActiveRecord::Base.disable_implicit_join_references=`.

    *Rafael Mendonça França*

*   Remove deprecated access to connection specification using a string accessor.

    Now all strings will be handled as a URL.

    *Rafael Mendonça França*

*   Change the default `null` value for `timestamps` to `false`.

    *Rafael Mendonça França*

*   Return an array of pools from `connection_pools`.

    *Rafael Mendonça França*

*   Return a null column from `column_for_attribute` when no column exists.

    *Rafael Mendonça França*

*   Remove deprecated `serialized_attributes`.

    *Rafael Mendonça França*

*   Remove deprecated automatic counter caches on `has_many :through`.

    *Rafael Mendonça França*

*   Change the way in which callback chains can be halted.

    The preferred method to halt a callback chain from now on is to explicitly
    `throw(:abort)`.
    In the past, returning `false` in an ActiveRecord `before_` callback had the
    side effect of halting the callback chain.
    This is not recommended anymore and, depending on the value of the
    `config.active_support.halt_callback_chains_on_return_false` option, will
    either not work at all or display a deprecation warning.

    *claudiob*

*   Clear query cache on rollback.

    *Florian Weingarten*

*   Fix setting of foreign_key for through associations when building a new record.

    Fixes #12698.

    *Ivan Antropov*

*   Improve dumping of the primary key. If it is not a default primary key,
    correctly dump the type and options.

    Fixes #14169, #16599.

    *Ryuta Kamizono*

*   Format the datetime string according to the precision of the datetime field.

    Incompatible to rounding behavior between MySQL 5.6 and earlier.

    In 5.5, when you insert `2014-08-17 12:30:00.999999` the fractional part
    is ignored. In 5.6, it's rounded to `2014-08-17 12:30:01`:

    http://bugs.mysql.com/bug.php?id=68760

    *Ryuta Kamizono*

*   Allow a precision option for MySQL datetimes.

    *Ryuta Kamizono*

*   Fixed automatic `inverse_of` for models nested in a module.

    *Andrew McCloud*

*   Change `ActiveRecord::Relation#update` behavior so that it can
    be called without passing ids of the records to be updated.

    This change allows updating multiple records returned by
    `ActiveRecord::Relation` with callbacks and validations.

        # Before
        # ArgumentError: wrong number of arguments (1 for 2)
        Comment.where(group: 'expert').update(body: "Group of Rails Experts")

        # After
        # Comments with group expert updated with body "Group of Rails Experts"
        Comment.where(group: 'expert').update(body: "Group of Rails Experts")

    *Prathamesh Sonpatki*

*   Fix `reaping_frequency` option when the value is a string.

    This usually happens when it is configured using `DATABASE_URL`.

    *korbin*

*   Fix error message when trying to create an associated record and the foreign
    key is missing.

    Before this fix the following exception was being raised:

        NoMethodError: undefined method `val' for #<Arel::Nodes::BindParam:0x007fc64d19c218>

    Now the message is:

        ActiveRecord::UnknownAttributeError: unknown attribute 'foreign_key' for Model.

    *Rafael Mendonça França*

*   Fix change detection problem for PostgreSQL bytea type and
    `ArgumentError: string contains null byte` exception with pg-0.18.

    Fixes #17680.

    *Lars Kanis*

*   When a table has a composite primary key, the `primary_key` method for
    SQLite3 and PostgreSQL adapters was only returning the first field of the key.
    Ensures that it will return nil instead, as Active Record doesn't support
    composite primary keys.

    Fixes #18070.

    *arthurnn*

*   `validates_size_of` / `validates_length_of` do not count records
    which are `marked_for_destruction?`.

    Fixes #7247.

    *Yves Senn*

*   Ensure `first!` and friends work on loaded associations.

    Fixes #18237.

    *Sean Griffin*

*   `eager_load` preserves readonly flag for associations.

    Closes #15853.

    *Takashi Kokubun*

*   Provide `:touch` option to `save()` to accommodate saving without updating
    timestamps.

    Fixes #18202.

    *Dan Olson*

*   Provide a more helpful error message when an unsupported class is passed to
    `serialize`.

    Fixes #18224.

    *Sean Griffin*

*   Add bigint primary key support for MySQL.

    Example:

        create_table :foos, id: :bigint do |t|
        end

    *Ryuta Kamizono*

*   Support for any type of primary key.

    Fixes #14194.

    *Ryuta Kamizono*

*   Dump the default `nil` for PostgreSQL UUID primary key.

    *Ryuta Kamizono*

*   Add a `:foreign_key` option to `references` and associated migration
    methods. The model and migration generators now use this option, rather than
    the `add_foreign_key` form.

    *Sean Griffin*

*   Don't raise when writing an attribute with an out-of-range datetime passed
    by the user.

    *Grey Baker*

*   Replace deprecated `ActiveRecord::Tasks::DatabaseTasks#load_schema` with
    `ActiveRecord::Tasks::DatabaseTasks#load_schema_for`.

    *Yves Senn*

*   Fix bug with 'ActiveRecord::Type::Numeric' that caused negative values to
    be marked as having changed when set to the same negative value.

    Closes #18161.

    *Daniel Fox*

*   Introduce `force: :cascade` option for `create_table`. Using this option
    will recreate tables even if they have dependent objects (like foreign keys).
    `db/schema.rb` now uses `force: :cascade`. This makes it possible to
    reload the schema when foreign keys are in place.

    *Matthew Draper*, *Yves Senn*

*   `db:schema:load` and `db:structure:load` no longer purge the database
    before loading the schema. This is left for the user to do.
    `db:test:prepare` will still purge the database.

    Closes #17945.

    *Yves Senn*

*   Fix undesirable RangeError by `Type::Integer`. Add `Type::UnsignedInteger`.

    *Ryuta Kamizono*

*   Add `foreign_type` option to `has_one` and `has_many` association macros.

    This option enables to define the column name of associated object's type for polymorphic associations.

    *Ulisses Almeida*, *Kassio Borges*

*   Remove deprecated behavior allowing nested arrays to be passed as query
    values.

    *Melanie Gilman*

*   Deprecate passing a class as a value in a query. Users should pass strings
    instead.

    *Melanie Gilman*

*   `add_timestamps` and `remove_timestamps` now properly reversible with
    options.

    *Noam Gagliardi-Rabinovich*

*   `ActiveRecord::ConnectionAdapters::ColumnDumper#column_spec` and
    `ActiveRecord::ConnectionAdapters::ColumnDumper#prepare_column_options` no
    longer have a `types` argument. They should access
    `connection#native_database_types` directly.

    *Yves Senn*

Please check [4-2-stable](https://github.com/rails/rails/blob/4-2-stable/activerecord/CHANGELOG.md) for previous changes.<|MERGE_RESOLUTION|>--- conflicted
+++ resolved
@@ -1,17 +1,3 @@
-<<<<<<< HEAD
-*   Rename `:class` to `:anonymous_class` in association options.
-
-    Fixes #19659.
-
-    *Andrew White*
-
-*   Autosave existing records on a has many through association when the parent
-    is new.
-
-    Fixes #19782.
-
-    *Sean Griffin*
-=======
 *   Fix missing index when using `timestamps` with the `index` option.
 
     The `index` option used with `timestamps` should be passed to both
@@ -20,10 +6,18 @@
 
     *Paul Mucur*
 
-*   Add support for `Set` to `Relation#where`.
-
-    *Yuki Nishijima*
->>>>>>> c0abeadc
+*   Rename `:class` to `:anonymous_class` in association options.
+
+    Fixes #19659.
+
+    *Andrew White*
+
+*   Autosave existing records on a has many through association when the parent
+    is new.
+
+    Fixes #19782.
+
+    *Sean Griffin*
 
 *   Fixed a bug where uniqueness validations would error on out of range values,
     even if an validation should have prevented it from hitting the database.
