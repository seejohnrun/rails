--- conflicted
+++ resolved
@@ -1,15 +1,13 @@
 ## Rails 4.0.0 (unreleased) ##
 
-<<<<<<< HEAD
 *   Fix a SystemStackError problem when using time zone aware or serialized attributes.
     In current implementation, we re-use `column_types` argument when initiating an instance.
     If an instance have serialized or timezone aware attributes,
     column_types is wrapped multiple times in `decorate_columns` method. Thus the above error occurs.
 
     *Dan Erikson & kennyj*
-=======
+
 *   Allow to use databases.rake tasks without having Rails.application *Piotr Sarnacki*
->>>>>>> 1dac2edb
 
 *   Fix for a regression bug in which counter cache columns were not being updated
     when record was pushed into a has_many association. For example:
